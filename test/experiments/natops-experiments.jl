--- conflicted
+++ resolved
@@ -754,7 +754,6 @@
 # See also `runcomparison` documentation.
 ############################################################################################
 
-<<<<<<< HEAD
 function runcomparison(
     miner::Miner,
     logisets::Vector{L},
@@ -825,13 +824,11 @@
     end
 end
 
-=======
 # The following visualizations are momentarily commented out, since to run them
 # you must assert the miners associated exists, that is, `runexperiment` was invoked
 # getting them as parameter.
 
 #=
->>>>>>> 51c0f51c
 runcomparison(
     _1_miner,
     LOGISETS,
