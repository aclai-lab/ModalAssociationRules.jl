--- conflicted
+++ resolved
@@ -845,7 +845,6 @@
 # See also `runcomparison` documentation.
 ############################################################################################
 
-<<<<<<< HEAD
 function runcomparison(
     miner::Miner,
     logisets::Vector{L},
@@ -916,10 +915,76 @@
     end
 end
 
-# The following visualizations are momentarily commented out, since to run them
-# you must assert the miners associated exists, that is, `runexperiment` was invoked
-# getting them as parameter.
-=======
+function runcomparison(
+    miner::Miner,
+    logisets::Vector{L},
+    confidencebouncer::Function;
+    suppthreshold::Float64,
+    sigdigits::Int8=2 |> Int8,
+    reportname::String = "comparison-report.exp",
+    classnames::Vector{String} = CLASS_NAMES
+) where {L<:SoleData.AbstractLogiset}
+    @assert length(logisets) == length(classnames) "Given number of logisets and " *
+        "variable names mismatch: length(logisets) = $(length(logisets)), while " *
+        "length(classnames) = $(length(classnames))."
+
+    @assert info(miner, :istrained) "Provided miner did not perform mine and is thus empty"
+
+    # report filepath preparation
+    reportname = RESULTS_PATH * reportname
+    # pretty table configuration
+    data = []
+    header = vcat("Rule", classnames)
+
+    # for each rule accepted by `confidencebouncer`
+    for rule in filter(x ->
+        confidencebouncer(globalmemo(miner, (:gconfidence, x))), arules(miner))
+
+        # prepare a data fragment, that is a row of the final pretty table
+        _data = Any[rule]
+
+        # consider each class, compute the meaningfulness measures and print them
+        for logiset in logisets
+            _antecedent, _consequent = antecedent(rule), consequent(rule)
+            _union = union(_antecedent, _consequent)
+
+            # confidence
+            _conf = round(
+                gconfidence(rule, logiset, suppthreshold), sigdigits=sigdigits)
+            # antecedent global support
+            _asupp = round(
+                gsupport(_antecedent, logiset, suppthreshold), sigdigits=sigdigits)
+            # consequent global support
+            _csupp = round(
+                gsupport(_consequent, logiset, suppthreshold), sigdigits=sigdigits)
+            # whole-rule global support
+            _usupp = round(
+                gsupport(_union, logiset, suppthreshold), sigdigits=sigdigits)
+
+            # new cell is added to the right of current row
+            _cellstring = "confidence: $(_conf)\nantecedent support: $(_asupp)\n" *
+                "consequent support: $(_csupp)\nunion support: $(_usupp)"
+            # push!(_data, [_conf, _asupp, _csupp, _usupp])
+            push!(_data, _cellstring)
+        end
+
+        # now, assemble a new row
+        data = isempty(data) ? _data : hcat(data, _data)
+    end
+
+    # print data table on file
+    open(reportname, "w") do out
+        redirect_stdout(out) do
+            pretty_table(
+                data |> permutedims;
+                header=header,
+                linebreaks=true,
+                body_hlines=collect(1:(data |> size |> first))
+            )
+        end
+    end
+end
+
 if 7 in EXPERIMENTS_IDS
     if !isnothing(_1_miner) && !isnothing(_4_miner)
         runcomparison(
@@ -931,7 +996,6 @@
             suppthreshold=0.1,
             reportname="01-comparison.exp"
         )
->>>>>>> 65a7e5ee
 
         runcomparison(
             _4_miner,
