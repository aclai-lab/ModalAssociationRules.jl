--- conflicted
+++ resolved
@@ -628,7 +628,6 @@
 #
 ############################################################################################
 
-<<<<<<< HEAD
 function runcomparison(
     miner::Miner,
     logisets::Vector{L},
@@ -641,28 +640,9 @@
     @assert length(logisets) == length(classnames) "Given number of logisets and " *
         "variable names mismatch: length(logisets) = $(length(logisets)), while " *
         "length(classnames) = $(length(classnames))."
-=======
-runcomparison(
-    _1_miner,
-    LOGISETS,
-    (conf) -> conf >= 0.3;
-    sigdigits=3 |> Int8,
-    targetclass=1,
-    suppthreshold=0.1,
-    reportname="01-comparison.exp"
-)
->>>>>>> ec19e269
-
-runcomparison(
-    _4_miner,
-    LOGISETS,
-    (conf) -> conf >= 0.89 && conf <= 0.92;
-    suppthreshold=0.1,
-    sigdigits=2 |> Int8,
-    reportname="04-comparison.exp"
-)
-
-<<<<<<< HEAD
+
+    @assert info(miner, :istrained) "Provided miner did not perform mine and is thus empty"
+
     # report filepath preparation
     reportname = RESULTS_PATH * reportname
     # pretty table configuration
@@ -722,11 +702,21 @@
     _1_miner,
     LOGISETS,
     (conf) -> conf >= 0.3;
+    sigdigits=3 |> Int8,
+    targetclass=1,
+    suppthreshold=0.1,
+    reportname="01-comparison.exp"
+)
+
+runcomparison(
+    _4_miner,
+    LOGISETS,
+    (conf) -> conf >= 0.89 && conf <= 0.92;
     suppthreshold=0.1,
     sigdigits=2 |> Int8,
-    reportname="01-comparison.exp"
-)
-=======
+    reportname="04-comparison.exp"
+)
+
 
 ############################################################################################
 # Useful plots
@@ -812,5 +802,4 @@
 	layout = (2, 3),
 	size = (1500,400)
 )
-=#
->>>>>>> ec19e269
+=#