--- conflicted
+++ resolved
@@ -67,11 +67,7 @@
 @test pq in [pq, pqr, qr]
 
 @test formula(pq) isa LeftmostConjunctiveForm
-<<<<<<< HEAD
-@test SoleLogics.grandchildren(formula(pq)) |> first |> Item in [manual_p, manual_q]
-=======
-@test formula(pq) |> SoleLogics.children |> first |> Item in [manual_p, manual_q]
->>>>>>> 78fa05e7
+@test formula(pq) |> SoleLogics.grandchildren |> first |> Item in [manual_p, manual_q]
 
 @test Threshold <: Float64
 @test WorldMask <: BitVector
