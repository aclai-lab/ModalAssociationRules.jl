--- conflicted
+++ resolved
@@ -47,11 +47,8 @@
 MatrixProfile = "1.1.1"
 Plots = "1"
 Random = "1"
-<<<<<<< HEAD
 SoleData = "0.16"
-=======
 SoleBase = "0.13"
->>>>>>> ad660f9d
 StatProfilerHTML = "1.6.0"
 StatsBase = "0.30 - 0.34"
 ZipFile = "0.10"
