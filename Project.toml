--- conflicted
+++ resolved
@@ -47,12 +47,9 @@
 MatrixProfile = "1.1.1"
 Plots = "1"
 Random = "1"
-<<<<<<< HEAD
 ResumableFunctions = "1"
-=======
 SoleData = "0.16"
 SoleBase = "0.13"
->>>>>>> 8af69aa6
 StatProfilerHTML = "1.6.0"
 StatsBase = "0.30 - 0.34"
 ZipFile = "0.10"
